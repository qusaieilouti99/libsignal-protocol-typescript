--- conflicted
+++ resolved
@@ -31,13 +31,8 @@
     "typescript": "^3.9.5"
   },
   "dependencies": {
-<<<<<<< HEAD
     "@privacyresearch/curve25519-typescript": "^0.0.9",
-    "@privacyresearch/libsignal-protocol-protobuf-ts": "^0.0.6",
-=======
-    "@privacyresearch/curve25519-typescript": "^0.0.7",
     "@privacyresearch/libsignal-protocol-protobuf-ts": "^0.0.7",
->>>>>>> 4d1b6e51
     "base64-js": "^1.3.1",
     "msrcrypto": "^1.5.8"
   },

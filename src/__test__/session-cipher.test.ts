/* eslint-disable @typescript-eslint/no-non-null-assertion */
/* eslint-disable @typescript-eslint/no-explicit-any */
<<<<<<< HEAD
import { SessionCipher, MessageType } from '../session-cipher'
=======
import { SessionCipher } from '../session-cipher'
>>>>>>> 50a85311
import { SessionBuilder } from '../session-builder'
import { generateIdentity, generatePreKeyBundle, assertEqualArrayBuffers } from '../__test-utils__/utils'

import { SignalProtocolStore } from './storage-type'
import { SignalProtocolAddress } from '../signal-protocol-address'
import { SessionRecord } from '../session-record'
import { TestVectors } from './testvectors'
import * as Internal from '../internal'
import { KeyPairType } from '../types'
import * as utils from '../helpers'
import {
    PreKeyWhisperMessage,
    PushMessageContent,
    IncomingPushMessageSignal,
    IncomingPushMessageSignal_Type,
    PushMessageContent_Flags,
} from '@privacyresearch/libsignal-protocol-protobuf-ts'

//import { KeyPairType } from '../types'
const tv = TestVectors()
// TODO: import this when Rolfe gets it right
export enum ChainType {
    SENDING = 1,
    RECEIVING = 2,
}
export enum BaseKeyType {
    OURS = 1,
    THEIRS = 2,
}
//--
// TODO:  move these somewhere more sensible (this used to be textsecure.protobuf.IncomingPushMessageSignal.Type),
// but i found this here:  libsignal-protocol-javascript/test/temp_helpers.js /
export enum IncomingPushMessageSignalType {
    UNKNOWN = 0,
    CIPHERTEXT = 1,
    KEY_EXCHANGE = 2,
    PREKEY_BUNDLE = 3,
    PLAINTEXT = 4,
    RECEIPT = 5,
    PREKEY_BUNDLE_DEVICE_CONTOL = 6,
    DEVICE_CONTROL = 7,
}
export enum PushMessageContentFlags {
    END_SESSION = 1,
}
//--

const store = new SignalProtocolStore()
const registrationId = 1337
const address = new SignalProtocolAddress('foo', 1)
const sessionCipher = new SessionCipher(store, address.toString())

//before(function(done) {
const record = new SessionRecord(registrationId)
const session = {
    registrationId: registrationId,
    currentRatchet: {
        rootKey: new ArrayBuffer(32),
        lastRemoteEphemeralKey: new ArrayBuffer(32),
        previousCounter: 0,
    },
    indexInfo: {
        baseKey: new ArrayBuffer(32),
        baseKeyType: BaseKeyType.OURS,
        remoteIdentityKey: new ArrayBuffer(32),
        closed: -1,
    },
    oldRatchetList: [],
    chains: {},
}
record.updateSessionState(session)
const prep = store.storeSession(address.toString(), record.serialize())

test('getRemoteRegistrationId, when an open record exists, returns a valid registrationId', async () => {
    await prep
    const value = await sessionCipher.getRemoteRegistrationId()
    expect(value).toBe(registrationId)
})

test('getRemoteRegistrationId, when a record does not exist, returns undefined', async () => {
    await prep
    const sessionCipher = new SessionCipher(store, 'bar.1')
    const value = await sessionCipher.getRemoteRegistrationId()
    expect(value).toBeUndefined()
})

test('hasOpenSession returns true', async () => {
    await prep
    const value = await sessionCipher.hasOpenSession()
    expect(value).toBeTruthy()
})

it('hasOpenSession: no open session exists returns false', async () => {
    await prep
    const address = new SignalProtocolAddress('bar', 1)
    const sessionCipher = new SessionCipher(store, address.toString())
    const record = new SessionRecord()
    await store.storeSession(address.toString(), record.serialize())
    const value = await sessionCipher.hasOpenSession()
    expect(value).toBeFalsy()
})

test('hasOpenSession: when there is no session returns false', async () => {
    await prep
    const address = new SignalProtocolAddress('baz', 1)
    const sessionCipher = new SessionCipher(store, address.toString())
    const value = await sessionCipher.hasOpenSession()
    expect(value).toBeFalsy()
})
//----------------------------------------------------------------------------------------------------
async function setupReceiveStep(
    store: SignalProtocolStore,
    data: { [k: string]: any },
    privKeyQueue: ArrayBuffer[]
): Promise<void> {
    if (data.newEphemeralKey !== undefined) {
        privKeyQueue.push(data.newEphemeralKey)
    }

    if (data.ourIdentityKey === undefined) {
        return Promise.resolve()
    }

    const keyPair = await Internal.crypto.createKeyPair(data.ourIdentityKey)
    await store.put('identityKey', keyPair)
    const signedKeyPair = await Internal.crypto.createKeyPair(data.ourSignedPreKey)
    await store.storeSignedPreKey(data.signedPreKeyId, signedKeyPair)
    if (data.ourPreKey !== undefined) {
        const keyPair = await Internal.crypto.createKeyPair(data.ourPreKey)
        store.storePreKey(data.preKeyId, keyPair)
    }
}

function getPaddedMessageLength(messageLength: number): number {
    const messageLengthWithTerminator = messageLength + 1
    let messagePartCount = Math.floor(messageLengthWithTerminator / 160)
    if (messageLengthWithTerminator % 160 !== 0) {
        messagePartCount++
    }
    return messagePartCount * 160
}

function pad(plaintext: ArrayBuffer): ArrayBuffer {
    const paddedPlaintext = new Uint8Array(getPaddedMessageLength(plaintext.byteLength + 1) - 1)
    paddedPlaintext.set(new Uint8Array(plaintext))
    paddedPlaintext[plaintext.byteLength] = 0x80
    return paddedPlaintext.buffer
}

function unpad(paddedPlaintext: Uint8Array): Uint8Array {
    const ppt = new Uint8Array(paddedPlaintext)
    //paddedPlaintext = new Uint8Array(paddedPlaintext)
<<<<<<< HEAD
    let plaintext: Uint8Array
=======
    let plaintext
>>>>>>> 50a85311
    for (let i = ppt.length - 1; i >= 0; i--) {
        if (ppt[i] == 0x80) {
            plaintext = new Uint8Array(i)
            plaintext.set(ppt.subarray(0, i))
            plaintext = plaintext.buffer
            break
        } else if (ppt[i] !== 0x00) {
            throw new Error('Invalid padding')
        }
    }
    return plaintext
}

async function doReceiveStep(
    store: SignalProtocolStore,
    data: { [k: string]: any },
    privKeyQueue: Array<any>,
    address: string
): Promise<boolean> {
    await setupReceiveStep(store, data, privKeyQueue)
    const sessionCipher = new SessionCipher(store, address)
    let plaintext: Uint8Array
    //    if (data.type == textsecure.protobuf.IncomingPushMessageSignal.Type.CIPHERTEXT) {
<<<<<<< HEAD
    //    if (data.type == protobuf.IncomingPushMessageSignal.Type.CIPHERTEXT) {
    if (data.type == IncomingPushMessageSignalType.CIPHERTEXT) {
        const dWS: Uint8Array = await sessionCipher.decryptWhisperMessage(data.message)
        plaintext = await unpad(dWS)
        //    } else if (data.type == textsecure.protobuf.IncomingPushMessageSignal.Type.PREKEY_BUNDLE) {
        // } else if (data.type == textsecure.protobuf.IncomingPushMessageSignal.Type.PREKEY_BUNDLE) {
    } else if (data.type == IncomingPushMessageSignalType.PREKEY_BUNDLE) {
        const dPKWS: Uint8Array = await sessionCipher.decryptPreKeyWhisperMessage(data.message)
=======
    if (data.type == IncomingPushMessageSignal_Type.CIPHERTEXT) {
        const dWS: Uint8Array = new Uint8Array(await sessionCipher.decryptWhisperMessage(data.message))
        plaintext = await unpad(dWS)
        //    } else if (data.type == textsecure.protobuf.IncomingPushMessageSignal.Type.PREKEY_BUNDLE) {
    } else if (data.type == IncomingPushMessageSignal_Type.PREKEY_BUNDLE) {
        const dPKWS: Uint8Array = new Uint8Array(await sessionCipher.decryptPreKeyWhisperMessage(data.message))
>>>>>>> 50a85311
        plaintext = await unpad(dPKWS)
    } else {
        throw new Error('Unknown data type in test vector')
    }

    const content = PushMessageContent.decode(plaintext)
    if (data.expectTerminateSession) {
<<<<<<< HEAD
        //        if (content.flags == textsecure.protobuf.PushMessageContent.Flags.END_SESSION) {
        if (content.flags == PushMessageContentFlags.END_SESSION) {
=======
        if (content.flags == PushMessageContent_Flags.END_SESSION) {
>>>>>>> 50a85311
            return true
        } else {
            return false
        }
    }
    return (
        content.body == data.expectedSmsText
        //.catch(function checkException(e) {
        //   if (data.expectException) {
        //       return true
        //   }
        //   throw e
        // })
    )
}

async function setupSendStep(
    store: SignalProtocolStore,
    data: { [k: string]: any },
    privKeyQueue: Array<any>
): Promise<void> {
    if (data.registrationId !== undefined) {
        store.put('registrationId', data.registrationId)
    }
    if (data.ourBaseKey !== undefined) {
        privKeyQueue.push(data.ourBaseKey)
    }
    if (data.ourEphemeralKey !== undefined) {
        privKeyQueue.push(data.ourEphemeralKey)
    }

    if (data.ourIdentityKey !== undefined) {
        const keyPair: KeyPairType = await Internal.crypto.createKeyPair(data.ourIdentityKey)
        store.put('identityKey', keyPair)
    }
    return Promise.resolve()
}

async function doSendStep(
    store: SignalProtocolStore,
    data: { [k: string]: any },
    privKeyQueue: Array<any>,
    address: string
): Promise<boolean> {
    await setupSendStep(store, data, privKeyQueue)

    if (data.getKeys !== undefined) {
        const deviceObject = {
            encodedNumber: address.toString(),
            identityKey: data.getKeys.identityKey,
            preKey: data.getKeys.devices[0].preKey,
            signedPreKey: data.getKeys.devices[0].signedPreKey,
            registrationId: data.getKeys.devices[0].registrationId,
        }
        const builder = new SessionBuilder(store, SignalProtocolAddress.fromString(address))
        await builder.processPreKey(deviceObject)
    }

    const proto = PushMessageContent.fromJSON({})
    if (data.endSession) {
        proto.flags = PushMessageContent_Flags.END_SESSION
    } else {
        proto.body = data.smsText
    }

    const sessionCipher = new SessionCipher(store, address)
    const msg = await sessionCipher.encrypt(pad(utils.toArrayBuffer(proto.body)!))
    //XXX: This should be all we do: isEqual(data.expectedCiphertext, encryptedMsg, false);
    let res: boolean
    if (msg.type === 1) {
        res = utils.isEqual(data.expectedCiphertext, utils.toArrayBuffer(msg.body))
    } else {
        if (new Uint8Array(data.expectedCiphertext)[0] !== msg.body?.charCodeAt(0)) {
            throw new Error('Bad version byte')
        }

        //        const expected = Internal.protobuf.PreKeyWhisperMessage.decode(data.expectedCiphertext.slice(1)).encode()
        //const expected = protobuf.PreKeyWhisperMessage.decode(data.expectedCiphertext.slice(1)).encode()
<<<<<<< HEAD
        const msg = protobuf.PreKeyWhisperMessage.decode(data.expectedCiphertext.slice(1))
        const expected = protobuf.PreKeyWhisperMessage.encode(msg).finish()
=======
        const pkwmsg = PreKeyWhisperMessage.decode(data.expectedCiphertext.slice(1))
        const expected = PreKeyWhisperMessage.encode(pkwmsg).finish()
>>>>>>> 50a85311

        if (!utils.isEqual(expected, utils.toArrayBuffer(msg.body.substring(1)))) {
            throw new Error('Result does not match expected ciphertext')
        }

        res = true
    }
    if (data.endSession) {
        await sessionCipher.closeOpenSessionForDevice()
        return res
    }
    return res
}

function getDescription(step: { [k: string]: any }): string {
    const direction = step[0]
    const data = step[1]
    if (direction === 'receiveMessage') {
        if (data.expectTerminateSession) {
            return 'receive end session message'
        } else if (data.type === 3) {
            return 'receive prekey message ' + data.expectedSmsText
        } else {
            return 'receive message ' + data.expectedSmsText
        }
    } else if (direction === 'sendMessage') {
        if (data.endSession) {
            return 'send end session message'
        } else if (data.ourIdentityKey) {
            return 'send prekey message ' + data.smsText
        } else {
            return 'send message ' + data.smsText
        }
    }
    return ''
}

//TestVectors.forEach(function (test) {
tv.forEach(function (test) {
    describe(test.name, async () => {
        // function (done) {
        //  this.timeout(20000)

        const privKeyQueue = []
        const origCreateKeyPair = Internal.crypto.createKeyPair

        beforeAll(function () {
            // Shim createKeyPair to return predetermined keys from
            // privKeyQueue instead of random keys.
            Internal.crypto.createKeyPair = function (privKey) {
                if (privKey !== undefined) {
                    return origCreateKeyPair(privKey)
                }
                if (privKeyQueue.length == 0) {
                    throw new Error('Out of private keys')
                } else {
                    const privKey = privKeyQueue.shift()
                    return Internal.crypto.createKeyPair(privKey).then(function (keyPair) {
                        const a = btoa(utils.toString(keyPair.privKey))
                        const b = btoa(utils.toString(privKey))
                        if (utils.toString(keyPair.privKey) != utils.toString(privKey))
                            throw new Error('Failed to rederive private key!')
                        else return keyPair
                    })
                }
            }
        })

        afterAll(function () {
            Internal.crypto.createKeyPair = origCreateKeyPair
            if (privKeyQueue.length != 0) {
                throw new Error('Leftover private keys')
            }
        })

        function describeStep(step) {
            const direction = step[0]
            const data = step[1]
            if (direction === 'receiveMessage') {
                if (data.expectTerminateSession) {
                    return 'receive end session message'
                } else if (data.type === 3) {
                    return 'receive prekey message ' + data.expectedSmsText
                } else {
                    return 'receive message ' + data.expectedSmsText
                }
            } else if (direction === 'sendMessage') {
                if (data.endSession) {
                    return 'send end session message'
                } else if (data.ourIdentityKey) {
                    return 'send prekey message ' + data.smsText
                } else {
                    return 'send message ' + data.smsText
                }
            }
        }

        const store = new SignalProtocolStore()
        const address = SignalProtocolAddress.fromString('SNOWDEN.1')
        test.vectors.forEach(function (step) {
            it(getDescription(step), async () => {
                let doStep

                if (step[0] === 'receiveMessage') {
                    doStep = doReceiveStep
                } else if (step[0] === 'sendMessage') {
                    doStep = doSendStep
                } else {
                    throw new Error('Invalid test')
                }

                expect(doStep(store, step[1], privKeyQueue, address)).toBeTruthy() //.then(assert).then(done, done)
            })
        })
    })
})

describe('key changes', function () {
    const ALICE_ADDRESS = new SignalProtocolAddress('+14151111111', 1)
    const BOB_ADDRESS = new SignalProtocolAddress('+14152222222', 1)
    const originalMessage = util.toArrayBuffer("L'homme est condamné à être libre")

    const aliceStore = new SignalProtocolStore()

    const bobStore = new SignalProtocolStore()
    const bobPreKeyId = 1337
    const bobSignedKeyId = 1

    //var Curve = libsignal.Curve

    const bobSessionCipher = new SessionCipher(bobStore, ALICE_ADDRESS)

    //TODO should this be beforeAll or beforeEach?
    beforeEach(function (done) {
        Promise.all([aliceStore, bobStore].map(generateIdentity))
            .then(function () {
                return generatePreKeyBundle(bobStore, bobPreKeyId, bobSignedKeyId)
            })
            .then(function (preKeyBundle) {
                const builder = new SessionBuilder(aliceStore, BOB_ADDRESS)
                return builder
                    .processPreKey(preKeyBundle)
                    .then(function () {
                        const aliceSessionCipher = new SessionCipher(aliceStore, BOB_ADDRESS)
                        return aliceSessionCipher.encrypt(originalMessage)
                    })
                    .then(function (ciphertext) {
                        return bobSessionCipher.decryptPreKeyWhisperMessage(ciphertext.body, 'binary')
                    })
                    .then(function () {
                        done()
                    })
            })
            .catch(done)
    })

    describe("When bob's identity changes", function () {
        let messageFromBob: MessageType
        beforeEach(async () => {
            const ciphertext = await bobSessionCipher.encrypt(originalMessage)
            //                .then(function (ciphertext) {
            messageFromBob = ciphertext
            //              })
            //    .then(function () {
            await generateIdentity(bobStore)
            // })
            //.then(function () {
            return aliceStore.saveIdentity(BOB_ADDRESS.toString(), bobStore.get('identityKey').pubKey)
            //})
            //      .then(function () {
            //         done()
            //    })
        })

        test('alice cannot encrypt with the old session', async () => {
            const aliceSessionCipher = new SessionCipher(aliceStore, BOB_ADDRESS)
            return aliceSessionCipher
                .encrypt(originalMessage)
                .catch(function (e) {
                    assert.strictEqual(e.message, 'Identity key changed')
                })
                .then(done, done)
        })

        test('alice cannot decrypt from the old session', async () => {
            const aliceSessionCipher = new SessionCipher(aliceStore, BOB_ADDRESS)
            return aliceSessionCipher
                .decryptWhisperMessage(messageFromBob.body, 'binary')
                .catch(function (e) {
                    assert.strictEqual(e.message, 'Identity key changed')
                })
                .then(done, done)
        })
    })
})<|MERGE_RESOLUTION|>--- conflicted
+++ resolved
@@ -1,10 +1,6 @@
 /* eslint-disable @typescript-eslint/no-non-null-assertion */
 /* eslint-disable @typescript-eslint/no-explicit-any */
-<<<<<<< HEAD
-import { SessionCipher, MessageType } from '../session-cipher'
-=======
 import { SessionCipher } from '../session-cipher'
->>>>>>> 50a85311
 import { SessionBuilder } from '../session-builder'
 import { generateIdentity, generatePreKeyBundle, assertEqualArrayBuffers } from '../__test-utils__/utils'
 
@@ -33,22 +29,6 @@
 export enum BaseKeyType {
     OURS = 1,
     THEIRS = 2,
-}
-//--
-// TODO:  move these somewhere more sensible (this used to be textsecure.protobuf.IncomingPushMessageSignal.Type),
-// but i found this here:  libsignal-protocol-javascript/test/temp_helpers.js /
-export enum IncomingPushMessageSignalType {
-    UNKNOWN = 0,
-    CIPHERTEXT = 1,
-    KEY_EXCHANGE = 2,
-    PREKEY_BUNDLE = 3,
-    PLAINTEXT = 4,
-    RECEIPT = 5,
-    PREKEY_BUNDLE_DEVICE_CONTOL = 6,
-    DEVICE_CONTROL = 7,
-}
-export enum PushMessageContentFlags {
-    END_SESSION = 1,
 }
 //--
 
@@ -157,11 +137,7 @@
 function unpad(paddedPlaintext: Uint8Array): Uint8Array {
     const ppt = new Uint8Array(paddedPlaintext)
     //paddedPlaintext = new Uint8Array(paddedPlaintext)
-<<<<<<< HEAD
     let plaintext: Uint8Array
-=======
-    let plaintext
->>>>>>> 50a85311
     for (let i = ppt.length - 1; i >= 0; i--) {
         if (ppt[i] == 0x80) {
             plaintext = new Uint8Array(i)
@@ -185,23 +161,12 @@
     const sessionCipher = new SessionCipher(store, address)
     let plaintext: Uint8Array
     //    if (data.type == textsecure.protobuf.IncomingPushMessageSignal.Type.CIPHERTEXT) {
-<<<<<<< HEAD
-    //    if (data.type == protobuf.IncomingPushMessageSignal.Type.CIPHERTEXT) {
-    if (data.type == IncomingPushMessageSignalType.CIPHERTEXT) {
-        const dWS: Uint8Array = await sessionCipher.decryptWhisperMessage(data.message)
-        plaintext = await unpad(dWS)
-        //    } else if (data.type == textsecure.protobuf.IncomingPushMessageSignal.Type.PREKEY_BUNDLE) {
-        // } else if (data.type == textsecure.protobuf.IncomingPushMessageSignal.Type.PREKEY_BUNDLE) {
-    } else if (data.type == IncomingPushMessageSignalType.PREKEY_BUNDLE) {
-        const dPKWS: Uint8Array = await sessionCipher.decryptPreKeyWhisperMessage(data.message)
-=======
     if (data.type == IncomingPushMessageSignal_Type.CIPHERTEXT) {
         const dWS: Uint8Array = new Uint8Array(await sessionCipher.decryptWhisperMessage(data.message))
         plaintext = await unpad(dWS)
         //    } else if (data.type == textsecure.protobuf.IncomingPushMessageSignal.Type.PREKEY_BUNDLE) {
     } else if (data.type == IncomingPushMessageSignal_Type.PREKEY_BUNDLE) {
         const dPKWS: Uint8Array = new Uint8Array(await sessionCipher.decryptPreKeyWhisperMessage(data.message))
->>>>>>> 50a85311
         plaintext = await unpad(dPKWS)
     } else {
         throw new Error('Unknown data type in test vector')
@@ -209,12 +174,7 @@
 
     const content = PushMessageContent.decode(plaintext)
     if (data.expectTerminateSession) {
-<<<<<<< HEAD
-        //        if (content.flags == textsecure.protobuf.PushMessageContent.Flags.END_SESSION) {
-        if (content.flags == PushMessageContentFlags.END_SESSION) {
-=======
         if (content.flags == PushMessageContent_Flags.END_SESSION) {
->>>>>>> 50a85311
             return true
         } else {
             return false
@@ -293,13 +253,8 @@
 
         //        const expected = Internal.protobuf.PreKeyWhisperMessage.decode(data.expectedCiphertext.slice(1)).encode()
         //const expected = protobuf.PreKeyWhisperMessage.decode(data.expectedCiphertext.slice(1)).encode()
-<<<<<<< HEAD
-        const msg = protobuf.PreKeyWhisperMessage.decode(data.expectedCiphertext.slice(1))
-        const expected = protobuf.PreKeyWhisperMessage.encode(msg).finish()
-=======
         const pkwmsg = PreKeyWhisperMessage.decode(data.expectedCiphertext.slice(1))
         const expected = PreKeyWhisperMessage.encode(pkwmsg).finish()
->>>>>>> 50a85311
 
         if (!utils.isEqual(expected, utils.toArrayBuffer(msg.body.substring(1)))) {
             throw new Error('Result does not match expected ciphertext')

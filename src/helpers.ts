--- conflicted
+++ resolved
@@ -1,5 +1,4 @@
 import ByteBuffer from 'bytebuffer'
-
 export type Stringable = string | ByteBuffer | ArrayBuffer | Buffer | Uint8Array | number | undefined
 export function toString(thing: Stringable): string {
     if (typeof thing == 'string') {
@@ -29,7 +28,7 @@
     }
     return ByteBuffer.wrap(thing, 'binary').toArrayBuffer()
 }
-<<<<<<< HEAD
+
 export function isEqual(a: ArrayBuffer | undefined, b: ArrayBuffer | undefined): Boolean {
     // TODO: Special-case arraybuffers, etc
     if (a === undefined || b === undefined) {
@@ -43,7 +42,6 @@
     }
     return a1.substring(0, Math.min(maxLength, a1.length)) == b1.substring(0, Math.min(maxLength, b1.length))
 }
-=======
 
 export function uint8ArrayToArrayBuffer(arr: Uint8Array): ArrayBuffer {
     return arr.buffer.slice(arr.byteOffset, arr.byteLength + arr.byteOffset)
@@ -73,5 +71,4 @@
     }
     return ByteBuffer.wrap(thing, 'binary').toArrayBuffer()
 }
-*/
->>>>>>> 4375ddbf
+*/